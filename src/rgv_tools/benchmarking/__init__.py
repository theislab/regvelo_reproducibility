--- conflicted
+++ resolved
@@ -1,16 +1,8 @@
 from ._io import set_output
 from ._metrics import (
-<<<<<<< HEAD
+    compute_average_correlations,
     get_grn_auroc,
     get_grn_auroc_cc,
-    get_time_correlation,
-    get_velocity_correlation,
-)
-
-__all__ = ["get_grn_auroc", "get_grn_auroc_cc", "get_time_correlation", "get_velocity_correlation", "set_output"]
-=======
-    compute_average_correlations,
-    get_grn_auroc,
     get_time_correlation,
     get_velocity_correlation,
     perturb_prediction,
@@ -28,6 +20,7 @@
 __all__ = [
     "get_data_subset",
     "get_grn_auroc",
+    "get_grn_auroc_cc",
     "get_time_correlation",
     "get_velocity_correlation",
     "perturb_prediction",
@@ -41,5 +34,4 @@
     "get_rank_threshold",
     "plot_gene_ranking",
     "get_aucs",
-]
->>>>>>> dc68258a
+]