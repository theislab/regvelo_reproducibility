--- conflicted
+++ resolved
@@ -126,7 +126,6 @@
     return roc_auc_score(ground_truth, estimated[mask])
 
 
-<<<<<<< HEAD
 def get_grn_auroc_cc(ground_truth: ArrayLike, estimated: ArrayLike) -> float:
     """Compute AUROC for cell cycling data.
 
@@ -153,7 +152,8 @@
         auc.append(roc_auc_score(ground_truth[i, :], estimated[i, :]))
 
     return auc
-=======
+
+
 def perturb_prediction(coef, perturbation, gene_list):
     """TODO."""
     gt = perturbation.loc[[i in coef.index for i in perturbation.loc[:, "sgRNA_group"]], :].copy()
@@ -180,5 +180,4 @@
         pred_effect.append(effect)
         TF.append(tf)
     pred = pd.DataFrame({"TF": TF, "effect": pred_effect})
-    return scipy.stats.spearmanr(pred.iloc[:, 1], gt.iloc[:, 1])[0]
->>>>>>> dc68258a
+    return scipy.stats.spearmanr(pred.iloc[:, 1], gt.iloc[:, 1])[0]