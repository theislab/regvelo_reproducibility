--- conflicted
+++ resolved
@@ -26,23 +26,11 @@
    "execution_count": null,
    "id": "fd119f55-1837-43ca-8368-e12c55652f2b",
    "metadata": {},
-   "outputs": [
-    {
-     "name": "stderr",
-     "output_type": "stream",
-     "text": [
-      "Global seed set to 0\n"
-     ]
-    }
-   ],
+   "outputs": [],
    "source": [
-<<<<<<< HEAD
-    "import scanpy as sc"
-=======
     "import scanpy as sc\n",
     "\n",
     "from rgv_tools import DATA_DIR, FIG_DIR"
->>>>>>> a9e3af94
    ]
   },
   {
@@ -56,7 +44,7 @@
   },
   {
    "cell_type": "code",
-   "execution_count": 4,
+   "execution_count": null,
    "id": "d83dfd1f-3a26-4e26-a06e-26a975e4a48f",
    "metadata": {},
    "outputs": [],
@@ -126,9 +114,9 @@
  ],
  "metadata": {
   "kernelspec": {
-   "display_name": "cr2-py38",
+   "display_name": "regvelo-py310",
    "language": "python",
-   "name": "cr2-py38"
+   "name": "python3"
   },
   "language_info": {
    "codemirror_mode": {
@@ -140,7 +128,7 @@
    "name": "python",
    "nbconvert_exporter": "python",
    "pygments_lexer": "ipython3",
-   "version": "3.8.16"
+   "version": "3.10.15"
   }
  },
  "nbformat": 4,
