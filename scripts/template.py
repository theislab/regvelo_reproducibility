# %% [markdown]
# # A descriptive title
#
# A short description of what this notebook is doing.

# %% [markdown]
# ## Library imports
#
# from fancypackage import DATA_DIR, FIG_DIR
#
from paths import DATA_DIR, FIG_DIR

# %%
import scanpy as sc

<<<<<<< HEAD
=======
from rgv_tools import DATA_DIR, FIG_DIR

>>>>>>> a9e3af94
# %% [markdown]
# ## General settings

# %%
SAVE_FIGURES = False
if SAVE_FIGURES:
    FIG_DIR.mkdir(parents=True, exist_ok=True)

FIGURE_FORMATE = "pdf"

# %% [markdown]
# ## Constants

# %% [markdown]
# ## Function definitions

# %% [markdown]
# ## Data loading

# %%
adata = sc.read(DATA_DIR / "adata.h5ad")
adata

# %% [markdown]
# ## Data preprocessing

# %% [markdown]
# ## More advanced data analysis<|MERGE_RESOLUTION|>--- conflicted
+++ resolved
@@ -5,19 +5,12 @@
 
 # %% [markdown]
 # ## Library imports
-#
-# from fancypackage import DATA_DIR, FIG_DIR
-#
-from paths import DATA_DIR, FIG_DIR
 
 # %%
 import scanpy as sc
 
-<<<<<<< HEAD
-=======
 from rgv_tools import DATA_DIR, FIG_DIR
 
->>>>>>> a9e3af94
 # %% [markdown]
 # ## General settings
 
