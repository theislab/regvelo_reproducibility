# %% [markdown]
# # A descriptive title
#
# A short description of what this notebook is doing.

# %% [markdown]
# ## Library imports

from fancypackage import DATA_DIR, FIG_DIR

# %%
import scanpy as sc

<<<<<<< HEAD
=======
from rgv_tools import DATA_DIR, FIG_DIR

>>>>>>> f8bac196
# %% [markdown]
# ## General settings

# %%
SAVE_FIGURES = False
if SAVE_FIGURES:
    FIG_DIR.mkdir(parents=True, exist_ok=True)

FIGURE_FORMATE = "pdf"

# %% [markdown]
# ## Constants

# %% [markdown]
# ## Function definitions

# %% [markdown]
# ## Data loading

# %%
adata = sc.read(DATA_DIR / "adata.h5ad")
adata

# %% [markdown]
# ## Data preprocessing

# %% [markdown]
# ## More advanced data analysis<|MERGE_RESOLUTION|>--- conflicted
+++ resolved
@@ -6,16 +6,11 @@
 # %% [markdown]
 # ## Library imports
 
-from fancypackage import DATA_DIR, FIG_DIR
-
 # %%
 import scanpy as sc
 
-<<<<<<< HEAD
-=======
 from rgv_tools import DATA_DIR, FIG_DIR
 
->>>>>>> f8bac196
 # %% [markdown]
 # ## General settings
 
